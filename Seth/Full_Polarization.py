#!/usr/bin/env Corvus

import qsub_job_create_n_submission as qsub

import sys
import shutil 
import os
import json
#import logging 
#import corvus 
#import matplotlib
#import subprocess
#import corvus.controls
#import re
import numpy as np
import subprocess
from pathlib import Path
from pymatgen.io.cif import CifParser
from pymatgen.core import Structure, Composition
from pymatgen.core.periodic_table import Element
from pymatgen.analysis.bond_valence import BVAnalyzer
from pymatgen.ext.matproj import MPRester

import time


"""
This is a full linear polarization XES script. It's goals:

1. Start in the CWD. Target a directory with a list of .cif files (created by pymatgen(eventually)) to this program.
It will cd into the target_directory and search the list of *.cifs if there is a directory of the same *.cif name.
If not, it will create a new directory with this name.

All of these operations will be written to a 'Calculations' directory. This way if the entire batch
is bad, you can just delete the 'Calculations' directory and you can restart with the *.cif batch 
still in target_directory ready to go again.

2. Creat a Corvus .in workflow to calculate the averaged spectrum between different linearly-polarized
spectrum. Creating subdirectories for the different spectra, "xy.*/", "yz.*/", "zx.*/".

-Upon Josh's new git branch 'polarization', the cfavg function will transcribe all three polarizations at once.
There is a large commented out section about changing the polarizations. Kept for historical sake 05AUG2024

3. (optional) Easy grapher function for the *.*xmu.dat files

"""
### Step 1: Global variables
TARGET_DIRECTORY = Path(sys.argv[1]).absolute()
ABSORBING_ATOM = sys.argv[2]
CIF_PATHS = sorted(Path(TARGET_DIRECTORY).glob('*.cif'))
CIF_FILENAMES = [x.name for x in CIF_PATHS]

print(TARGET_DIRECTORY)

class Calculation:

    def __init__(self, cif_file):
        #These are Path objects for every instantiation.
        self.cif_file = cif_file
        self.reduced_formula = None
        self.potential_files = None
        self.scf_files = None
        self.fms_files = None
        self.xmu_files = None
        self.cfg_avg_file = None

        #Use this as a dict to print off keys and values into an input file.
        #[0] is the location to print. All other key value pairs are meant to be written
        self.input_file = {'Output Path':None,
                            'cif_input':self.cif_file.name,
                            'absorbing_atom_type': None,
                            'feff.edge':'K',
<<<<<<< HEAD
                            'target_list':'cfavg',
                            'cfavg.target':'xes',
                            'feff.scf': '5.0 0 30 0.1 0',
                            'feff.fms': '5.0 0 0 0.0 0.0 40',
=======
                            'target_list':'cluster_array',
                            'cfavg.target':'xes',
                            'feff.scf': '3.0 0 30 0.1 0',
                            'feff.fms': '3.0 0 0 0.0 0.0 40',
>>>>>>> a4f3b4fc
                            'feff.corehole':'None',
                            'Usehandlers':'Feff',
                            'feff.control':'1 1 1 1 1 1',
                            'feff.egrid':'e_grid -30 5 0.1',
<<<<<<< HEAD
                            'multiprocessing.ncpu': '2'}

=======
                            'feff.MPI.CMD' : 'mpirun',
                            'feff.MPI.ARGS' : '-n 1',
                            #'multiprocessing.ncpu': '1'}
        }
>>>>>>> a4f3b4fc
        #Queryable info about the specific calculation instance.
        self.cif_information = None
        self.absorbing_atom = None
        self.calculation_time = time.strftime("%H:%M:%S", time.localtime())  # Current time in HH:MM:SS format
        self.calculation_date = time.strftime("%Y-%m-%d", time.localtime())
        self.quadropole_tensor = None
        self.diagonalized_quadropole_tensor = None

    def __str__(self):
        return (f"I'm the entire calculation object, I was created from {TARGET_DIRECTORY}\n"
                f"I am from the .cif {self.cif_file} in {Path.cwd()}\n"
                f"This is the input file: {self.input_file}")


    def __repr__(self):
        return f"[{self.cif_file}, {self.input_file}, {self.potential_files}, {self.scf_files}, {self.fms_files}]"
    
    def read_cif_file_custom_API(self, cif_file:Path)->dict: 
        """This is meant to iterate over an iterable. You loop this over all of the .cifs in a directory
        and you can draw out as much information from any API of your choice. I want to start using PMG 
        so I am using the 2024.07.08 pymatgen.io namespace https://pymatgen.org/pymatgen.io.html#pymatgen.io.cif.CifFile"""

        if cif_file.suffix == '.cif':
            
            try:
                parser = CifParser(cif_file)
                self.cif_information = parser.parse_structures()
                self.reduced_formula = Structure.reduced_formula(cif_file)

            except Exception as e:
                print(f"Error parsin CIF file {cif_file}: {e}") 
        
        else:
            TypeError("This file is not a .cif file!", type(cif_file))

    def write_corvus_in_file(self, output_directory:Path):
        """Meant to be able to write the instance's constructed .in file and update the specific instance [0] key. 
        I want to get this hooked up with pyparsing and the corvus.config module
        for easy access."""

        in_file_path = output_directory / f"{output_directory.name}.in"

        # print("This is where I am writing the input file to: ", in_file_path)

        with open(in_file_path, 'w') as f:  # Open the file in write mode
            for key, value in list(self.input_file.items())[1:]:  # Use items() to get key-value pairs
                f.write(f" {key} {{ {value} }}\n")
        
        self.input_file['Output Path'] = in_file_path

    def extract_elements(self) -> set:
        """
        Extract elements in string format (e.g., 'O', 'H', 'He') from a CIF file using Pymatgen, and places them in a set.
        """
        # Load the structure from the CIF file
        structure = Structure.from_file(self.cif_file)
        
        # Extract unique elements from the structure
        elements = {str(site.specie) for site in structure}
        
        # Convert the set to a sorted list
        return sorted(elements)
    
    def update_input_file(self, key, value=None, start=None, increment=None, times=None):

        # Case 1: Directly updating with a provided value (string)
        if value is not None:
            self.input_file[key] = value
        
        # Case 2: Incremental counter values
        elif start is not None and increment is not None and times is not None:
            increments = [start + i * increment for i in range(times)]
            self.input_file[key] = increments
        else:
            raise ValueError("Provide either a 'value' or 'start', 'increment', and 'times' for incremental updates.")
        
        return self.input_file[key]
 
    def write_metadata_to_json(self, output_directory: Path):
        """Write instance variables to a hidden JSON metadata file."""
        metadata = {
            'cif_file': str(self.cif_file),
            #'potential_files': [str(p) for p in self.potential_files],
            #'scf_files': [str(s) for s in self.scf_files],
            #'fms_files': [str(f) for f in self.fms_files],
            #'xmu_files': [str(x) for x in self.xmu_files],
            #'cfg_avg_file': str(self.cfg_avg_file),
            'input_file': {str(key): str(value) for key, value in self.input_file.items()},
            #'cif_information': self.cif_information,
            'absorbing_atom': self.absorbing_atom,
            'calculation_time': self.calculation_time,
            'calculation_date': self.calculation_date,
            'quadrupole tensor': self.quadropole_tensor,
            'diagonalized quadrupole tensor': self.diagonalized_quadropole_tensor
        }

        # Create a hidden JSON file
        metadata_file_path = output_directory / '.metadata.json'
        
        with open(metadata_file_path, 'w') as json_file:
            json.dump(metadata, json_file, indent=4)

        # print(f"Metadata written to hidden JSON file: {metadata_file_path}")

    # def get_reduced_formula_name_from_cif_file(self):
    #     """Get's reduced formula name to be passed to quadropole function for matrix"""

    #     reduced_formula_for_cif = Structure.composition.reduced_formula(self.cif_file())
    #     print("This is in get_reduced_formula_name_from_cif_file the reduced formula for the cif", reduced_formula_for_cif)

    #     return reduced_formula_for_cif


def get_oxidation_state_formula(cif_file:Path) -> dict:
    """
    Determines the oxidation states of each element in a given formula.
    1. First tries to make a Composition object that usese the oxi_state_guesses
        to try to parse the oxidation states
    2. Secondly attempts to use a Structure object to use the Bond Valence Analyzer
        to guess the oxidation states
    3. Thirdly, uses the MPRester summary search to see if the online Materials project
        has possible species
    
    Args:
        Path-like object: Path to the cif file
    
    Returns:
        dict: A dictionary mapping each element to its oxidation state(s).
        ex: {'V':2.0, 'O':-2.0}
    """

    from collections import Counter

    try:
        cif_parser = CifParser(cif_file)

        structure = cif_parser.parse_structures()[0]
        composition = structure.composition
        reduced_formula = composition.reduced_formula
        # Use pymatgen's Composition to parse the formula
        composition = Composition(reduced_formula)
        
        # Try oxidation state guessing
        oxidation_states = composition.oxi_state_guesses()

        if oxidation_states:
            #print(f"[USING COMPOSITION GUESS] This is the oxidation state of {reduced_formula}: {oxidation_states}")
            # Return the first guess (most probable based on pymatgen's algorithm)
            return oxidation_states[0]
        
        #print("[BOND VALENCE ANALYZER GUESS] Trying BVA")
        bv = BVAnalyzer()

        oxidized_structure = bv.get_oxi_state_decorated_structure(structure)
        #print(oxidized_structure)

        oxi_dict = {}
        
        for site in oxidized_structure:
            #print("This is a site in the oxidized Structure object: ", site)
            specie = site.specie
            #print(f"Specie: {specie}, type: {type(specie)}")
            elem = specie.element.symbol
            oxi = specie.oxi_state
            if elem not in oxi_dict:
                oxi_dict[elem] = []
            
            oxi_dict[elem].append(oxi)

        oxi_summary = {el: Counter(oxis).most_common(1)[0][0] for el, oxis in oxi_dict.items()}
        #print("This is the oxidation dictionary after finding the most common oxidation states: ", oxi_summary)

        return oxi_summary

        # else:

        #     with MPRester(MPAPIKEY) as mpr:
        #         results = mpr.summary.search(formula = reduced_formula)
        #         print("This is the full list of results: ", results)

        #         material = results[0]

        #         possible_species = material.possible_species
        #         print("This is the possible species of the material: ", possible_species)
        #         return "Oxidation states could not be determined."

    except Exception as e:
        return f"An error occurred: {e}"

    
def get_Nx4_arrays_from_cluster_array_json(oxidation_dict, cluster_array_json_path):
    """
    Reads in cluster_array.json and for every cluster, creates an Nx4 
    NumPy array of the atomic positions. This output can be used in the
    quadrupole function.

    Parameters:
        cluster_array_json_path (str): Path to the cluster JSON file (default: 'cluster_array.json')

    Returns:
        list of np.ndarray: A list of Nx3 arrays, one for each cluster
    """

    assert isinstance(oxidation_dict, dict)

    #print(f'This is the path of the cluster array {cluster_array_json_path}')

    with open(cluster_array_json_path, 'r') as f:
        clusters = json.load(f)

    cluster_arrays = []

    # The data should be in the format: [id1, value1, atoms1, id2, value2, atoms2, ...]
    for cluster_entry in clusters:
        #print('This is the cluster entry ', cluster_entry)
        atom_list = cluster_entry[2]
        cluster = []
        for atom in atom_list:
            #print("This is in the Nx4 arrays. This is atom", atom)
            element = atom[0]
            x,y,z = atom[1], atom[2], atom[3]
            charge = oxidation_dict.get(element, None)
            #print('This is the result of the charge from the oxidation_dict ', charge)

            if charge is None:
                #print("This charge cannot be determined, skippin")
                continue
            

            dist = np.sqrt((x**2 + y**2 + z**2))
            if dist > 0: # Avoid atom at 0, 0, 0
                cluster.append([charge, x, y, z])

        cluster_arrays.append(np.array(cluster))

    #print("This is in Nx4 function. This is the full cluster array of all the clusters: ", cluster_arrays)

    return cluster_arrays

def quadrupole_moment(cluster_arrays):
    """
    Calculate the non traceless form of the quadrupole moment tensor for a system of point charges. 

    Args:
    - cluster_arrays: list of M, Nx4 arrays. M is the number of clusters that are built out where N is the number of particles in each cluster. Each N row is the (charge, x, y, z) charge and coordinates of a particle.

    Returns:
    - Q: A list of 3x3 numpy arrays representing the quadrupole moment tensor for each cluster from the cluster arrays.
    """
    assert(isinstance(cluster_arrays, list))
    
    list_quadrupole_moments = []

    for cluster in cluster_arrays:
        #print("This is in quadrupole_moment. This is the cluster we are looking at")
        #print(cluster)
        Q = np.zeros(
            # Initialize the quadrupole moment tensor as a 3x3 zero matrix.
            (3, 3))
        for row in cluster:
            charge, r_x, r_y, r_z = row
            # print("This is the x ", r_x)
            # print(r_y)
            # print(r_z)

            dist = (r_x**2 + r_y**2 + r_z**2)**(1/2)
            # print(charge)
            # print(dist)
            norm_factor = charge / dist**7

            # Update the Q matrix using the formula.
            Q[0, 0] += norm_factor * (r_x * r_x)
            Q[0, 1] += norm_factor * (r_x * r_y)
            Q[0, 2] += norm_factor * (r_x * r_z)

            Q[1, 0] += norm_factor * (r_y * r_x)
            Q[1, 1] += norm_factor * (r_y * r_y)
            Q[1, 2] += norm_factor * (r_y * r_z)

            Q[2, 0] += norm_factor * (r_z * r_x)
            Q[2, 1] += norm_factor * (r_z * r_y)
            Q[2, 2] += norm_factor * (r_z * r_z)

        list_quadrupole_moments.append(Q)
        #print("This is in qudrupole_moment. This is the quadrupole matrix of this cluster")
        #print(Q)
    
    # print("These are all of the quadrupole moment tensors: ", list_quadrupole_moments)
    return list_quadrupole_moments

def average_over_all_quadrupole_moments(list_of_quadrupole_matrices):
    """Sum all quadrupole matrices and divide by N qudropole matrices in list"""

    assert(list(list_of_quadrupole_matrices))

    sum_of_quadrupole_matrices = np.sum(list_of_quadrupole_matrices, axis=0)
    # print(sum_of_quadrupole_matrices)

    # Compute average
    average_quadrupole_matrix = sum_of_quadrupole_matrices / len(list_of_quadrupole_matrices)

    # print("This is the average ", average_quadrupole_matrix)

    #print("This is the average quadrupole matrix for this material:\n", average_quadrupole_matrix) 
    return average_quadrupole_matrix

def diagonalize_matrix(matrix):
    """
    Diagonalizes a given square matrix using eigen-decomposition.
    
    Parameters:
        matrix (ndarray): A square NumPy array (e.g., 3x3)
        
    Returns:
        eigenvalues (ndarray): 1D array of eigenvalues
        eigenvectors (ndarray): 2D array whose columns are the normalized eigenvectors
    """
    eigenvalues, eigenvectors = np.linalg.eig(matrix)

    try:
        R_inv = np.linalg.inv(eigenvectors)
        D = R_inv @ matrix @ eigenvectors
        D_clean = np.round(D, decimals=10)

    except np.linalg.LinAlgError:
        print("Eigenvector matrix is not invertible")
        return eigenvalues, eigenvectors, None
    
    # print("These are the eigenvalues: ", eigenvalues)
    # print("These are the eigenvectors: ", eigenvectors)
    # print("This is the diagaonal matrix D = R^-1 @ A @ R:\n:", D)
    #print("This is the clean diagonalized matrix that completely removes the off diagonal: ", D_clean) 
    return eigenvalues, eigenvectors, D_clean

def make_calc_directory(target_directory)->Path:
    """
    This function creates the calculation directory inside of the target directory.
    First it checks whether the target directory even exists. After that it prompts the user to 
    create a name for the calculation directory.
    """

    """
    INPUT PARAMETERS: 
    target_directory: system argument from the command line by calling the module 'python Full_Polarization.py {target_directory}

    OUTPUT:
    creates the calculation direcotry inside of the target directory
    """

    """
    RETURN:
    path of the calculation directory
    """

    if not os.path.exists(target_directory):
        print(f"The target directory '{target_directory}' does not exist in the current working directory.")
        raise SystemExit
    
    else:
        calc_directory_path = f"{target_directory.name}_{ABSORBING_ATOM}_{time.strftime("%Y-%m-%d-%H-%M-%S", time.localtime())}"

        Path.mkdir(target_directory / calc_directory_path)
    
    print("This is the path where all of the calculations will go to:", calc_directory_path)
    return Path(target_directory / calc_directory_path)

def copy_cifs_to_calc_directory(target_directory:Path, calc_directory:Path):
    """
    This function should be called when all .cif files have been downloaded into the target_directory.
    Goes through every single file and ensures it ends in the extension .cif and moves it to the newly
    created calc_directory (the output from make_calc_directory()). All other files are printed as 
    errors.
    """

    """
    INPUT PARAMETERS:
    target_directory: a directory Path object with .cif files (or any other file type) inside
    
    calc_directory: a directory Path object that all of the .cif files will be moved to
    
    OUTPUT: all .cif files will now be inside calc_directory
    """

    if not isinstance(target_directory, Path):
        TypeError("The first parameter must be a Path object")
    
    if not isinstance(calc_directory, Path):
        TypeError("The second parameter must be a Path object")

    if not target_directory.is_dir():
        ValueError("The first parameter must be a directory: ", target_directory)

    if not calc_directory.is_dir():
        ValueError("The second parameter must be a directory: ", calc_directory)

    for file in target_directory.iterdir():
        if file.is_file() and file.suffix == '.cif':
            shutil.copy(file, calc_directory)
            print(f"Copied {file} to {calc_directory}")

        elif not file.is_file():
            TypeError("This is not a file. Skipping: ", file)
        
        elif file.suffix != '.cif':
            ValueError("This file does not end in the suffix .cif. Skipping: ", file)
    
    print("All .cif files copied to the Calculation Directory!")


def make_dir_with_suffix(dir_path:Path, endpiece:str)->dir:
    """
    Creates a new directory with a new suffix. Intended to increment over a specific parameter multiple times
    """

    """
    INPUT:
    dir_path: directory path object that you want to nest new directories inside
    
    suffix: accepts a string, and adds it as an underscore at the end of the directory path     
    
    OUTPUT:
    new directory inside of dir_path
    """

    """
    Return:
    new directory nested inside of dir_path
    """

    if not isinstance(dir_path, Path):
        raise TypeError("The first parameter must be a Path object: ", dir_path)
    
    # if not dir_path.is_dir():
    #     raise ValueError("The first parameter must be a directory: ", dir_path)
    
    if not isinstance(endpiece, str):
        raise TypeError("The second parameter must be a string: ", endpiece)
    
    dir_path = Path(dir_path)
    
    new_dir = dir_path / f'{dir_path.stem}_{endpiece}'

    Path.mkdir(new_dir, parents=True, exist_ok=True)

    print(f"New directory created at: {new_dir}")

    return new_dir

def write_qsub_script(instance):
    """Write's the qsub.script to every individual calculation directory as we want.
    I want this separated as we can change this to match whatever system we want and keep
    it modular."""

    """
    INPUT:
    A Calculation object
    """

    """
    OUTPUT:
    A qsub.script file is written to the directory that is located at the Calculation
    object's Output Path value using it's key
    """

    job_directory = Path(instance.input_file['Output Path']).parent
    print("This is the job directory", job_directory)
    # Create the qsub.script file inside the job_directory
    script_path = job_directory / "qsub.script"  

    with open(script_path, "w") as script_file:
        script_file.write("#!/bin/bash -l\n")
        script_file.write("set -x \n") 
        script_file.write("\n")
        script_file.write("echo \"JOB_DIRECTORY=${JOB_DIRECTORY}\" >> debug.log \n")
        script_file.write("# PBS Directives \n")
        script_file.write(f"#PBS -N {job_directory.name}\n")
        script_file.write("#PBS -l nodes=1:ppn=1\n")
        script_file.write(f"#PBS -o {job_directory}/job_${job_directory.name}.sout\n")
        script_file.write(f"#PBS -e {job_directory}/job_${job_directory.name}.serr\n")
        script_file.write("#PBS -V\n")
        script_file.write("\n")
        script_file.write("# Use the argument from the subprocess.run as the job directory\n")
        script_file.write("job_directory=\"${JOB_DIRECTORY}\" \n")
        script_file.write("\n")
        script_file.write("# Change to the job directory\n")
        script_file.write("cd \"$job_directory\" || exit 1  # Exit if the directory change fails\n")
        script_file.write("\n")
        script_file.write("# Activate conda environment\n") 
        script_file.write("conda activate Corvus2\n")
        script_file.write("if [ $? -ne 0 ]; then\n")
        script_file.write("    echo \"Failed to activate conda environment\"\n")
        script_file.write("    exit 1\n")
        script_file.write("fi\n")
        script_file.write("\n")
        script_file.write("# Function to search for all `.in` files and run the `run-corvus` command\n")
        script_file.write("search_and_run() {\n")
        script_file.write("    files=$(find . -type f -name \"*.in\")\n")
        script_file.write("    for file in $files; do\n")
        script_file.write("        # Start time for the job\n")
        script_file.write("        start_time=$(date +%s)\n")
        script_file.write("\n")
        script_file.write("        # Clean up old files (if any)\n")
        script_file.write("        rm -rf Corvus1_PYMATGEN/ Corvus2_helper/ Corvus.cfavg.out Corvus.nest\n")
        script_file.write("\n")
        script_file.write("        # Run the Corvus command and redirect output\n")
        script_file.write("        echo \"Running Corvus on ${file}\" >> testing.out \n")
        script_file.write("        run-corvus -i \"${file}\" >> testing.out 2>&1 || echo \"Failed to run-corvus on ${file}\" >> testing.out \n")
        script_file.write("        echo \"Completed Corvus on ${file}\" >> testing.out \n")
        script_file.write("    done\n")
        script_file.write("}\n")
        script_file.write("\n")
        script_file.write("search_and_run\n")  

def submit_job_with_directory(instance):
    """Submits a job using a central qsub script but specifies different working directories for each job.

    INPUT:
    A Calculation object

    OUTPUT:
    Initiation of the run-corvus command by usage of the qsub.scipt file, and submission
    to the given job system
    """

    
    job_directory = instance.input_file['Output Path'].parent

    script_path = job_directory / "qsub.script"
    # print("This is the script path that is being initiated:", script_path)

    job_name = job_directory.name

    if not job_directory.exists():
        raise FileNotFoundError(f"Job directory does not existL {job_directory}")
    
    if not script_path.exists():
        raise FileNotFoundError(f"Script file does not exist: {script_path}")
    
    try:

    # Use the qsub `-v` option to specify the directory in which the job should run
        process = subprocess.run(
            ['qsub', '-N', job_name, '-v', f'JOB_DIRECTORY={job_directory}', str(script_path)],
            stdout=subprocess.PIPE,
            stderr=subprocess.PIPE,
            # vstdout="/dev/null",
            # vstderr="/dev/null",
            check=True,
            text=True

        )

    except subprocess.CalledProcessError as e:
        print(f"Error submitting job: \nSTDOUT:\n{e.stdout}\nSTDERR:\n{e.stderr}")
        raise RuntimeError(f"Error submitting jobL {e.stderr.strip()}") from e

    job_id = process.stdout.strip().split('.')[0]
    return job_id

def wait_for_job(job_id):

    while True:
        time.sleep(30)  # Wait for a while before checking again
        process = subprocess.Popen(['qstat'], stdout=subprocess.PIPE, stderr=subprocess.PIPE)
        stdout, stderr = process.communicate()
        
        if process.returncode != 0:
            raise RuntimeError(f"Error checking job status: {stderr.decode().strip()}")

        # Check if job ID is still in the output of qstat
        if job_id not in stdout.decode():
            print(f"Job {job_id} has finished.")
            break
        else:
            print(f"Job {job_id} is still running...")

def print_job_output(job_id):
   
    output_file = f"{job_id}.o{job_id.split('.')[0]}"  # Adjust as necessary based on your job output naming convention

    try:
        with open(output_file, 'r') as f:
            print(f"Contents of job {job_id} output:")
            print(f.read())
    except FileNotFoundError:
        print(f"output file for job {job_id} not found.") 

def reference_cif(mpapi: str, calc_directory: Path)-> list:
    """
    Downloads all of the reference CIFs for linear background.
    """

    """
    INPUT:
    mpapi: personal mp api key
    

    calc_directory: the calc_directory already created. should already be made up of entirely .cif files
    """

    """
    OUTPUT:
    download one or more of these unique transition metal .cifs into the calc_directory
    """
    from pymatgen.ext.matproj import MPRester
    
    #these are all non-symmetrized until further notice 25nov
    references = [
        "mp-644481", #Sc
        "mp-1215", #Ti
        "mp-18937", #V
        "mp-19177", #Cr
        "mp-510408", #Mn
        "mp-19770", #Fe
        "mp-22408", #Co
        "mp-19009", #Ni
        "mp-704645", #Cu
        "mp-2133", #Zn
    ]

    downloaded_files = []

    with MPRester(mpapi) as mpr:
        for reference in references:
            try:
                # get the structure using the material id
                structure = mpr.get_structure_by_material_id(reference)

                # generate the path where the .cif file will be saved
                file_path = calc_directory / f"{reference}.cif"
                            
                # save the structure as a .cif file
                structure.to(filename=file_path, fmt="cif")
                downloaded_files.append(file_path)

                print(f"downloaded and saved {reference} reference at {file_path}")
                        
            except Exception as e:
                print(f"error downloading {reference}: {e}")
            
            else:
                print(f"no reference mp-id found for linear background subtraction {reference}. skipping.")

    return downloaded_files

def wait_for_file(file_path, timeout=1200, check_interval=5):
    """
    Waits for a file to appear on disk.

    Parameters:
    - file_path: Path object or str to the target file.
    - timeout: Max time to wait in seconds.
    - check_interval: How often to check in seconds.
    
    Raises:
    - FileNotFoundError: if the file does not appear in time.
    """
    file_path = Path(file_path)
    start_time = time.time()
    
    while not file_path.exists():
        if time.time() - start_time > timeout:
            raise FileNotFoundError(f"File {file_path} did not appear within {timeout} seconds.")
        
        print("The file was not found, going back to sleep")
        time.sleep(check_interval)

    # print(f"File {file_path} is now available.")

def format_polarization_block(matrix):
    """
    Converts a 3x3 matrix into a formatted string for polarization input.
    
    Example output:
    polarization {
    22.609 0 0
    0 1376.769 0
    0 0 1376.769
    }
    """
    lines = []
    for row in matrix:
        formatted_row = ' '.join(f"{val:.3f}" for val in row)
        lines.append(formatted_row)

    #print("These are the lines in format_polarization_block ", lines)
    #print('\n'.join(lines))

    return '\n'.join(lines)

def main(TARGET_DIRECTORY, ABSORBING_ATOM):
    """Is the main function"""

    calc_directory = make_calc_directory(TARGET_DIRECTORY)
    copy_cifs_to_calc_directory(TARGET_DIRECTORY, calc_directory)   

   #initial run for control 1 1 1 1 1 1 
    all_calculation_instances = [] 

<<<<<<< HEAD
    # reference_cifs = reference_cif(mpapi= 'Vw5EOA3uyseD8Hi81bsRXYA1XIX2lXiY', calc_directory= calc_directory)
=======
    # reference_cifs = reference_cif(mpapi= MPAPIKEY, calc_directory= calc_directory)
>>>>>>> a4f3b4fc
    # for reference in reference_cifs:
    #     reference_instance = Calculation(reference)
    #     all_calculation_instances.append(reference_instance)
    #     Calculation.read_cif_file_custom_API(reference_instance, reference_instance.cif_file)
    
    for cif_file in CIF_PATHS:
        calc_instance = Calculation(cif_file)
        shutil.copy(src= cif_file, dst=calc_directory)
        all_calculation_instances.append(calc_instance)
<<<<<<< HEAD
        print(all_calculation_instances)
        Calculation.read_cif_file_custom_API(calc_instance, calc_instance.cif_file)
=======
        #Calculation.read_cif_file_custom_API(calc_instance, calc_instance.cif_file)
>>>>>>> a4f3b4fc
        
    # print(f"These are all of the calculation instances: {all_calculation_instances}")
    for instance in all_calculation_instances:

        elements = ABSORBING_ATOM

        if ABSORBING_ATOM in elements:
            instance.input_file['absorbing_atom_type'] = ABSORBING_ATOM 
            cif_file_path = calc_directory / instance.cif_file
            #print('This is the cif_file_path', cif_file_path)
            new_dir = make_dir_with_suffix(calc_directory / cif_file_path.stem, ABSORBING_ATOM)
            shutil.copy(instance.cif_file, new_dir)
            print("This is the new_dir", new_dir)
            instance.write_corvus_in_file(new_dir)
            
    corvus_in_file_list = qsub.create_list_of_corvus_input_files(calc_directory)
    input_list_file = qsub.save_input_file_list(corvus_in_file_list)
    script_path = qsub.write_corvus_array_script(input_list_file)
    qsub.submit_corvus_job_array(input_list_file, script_path)
    #All of the files should be finished
    print("It is now finished!")

    good_calculation_list = []

    for instance in all_calculation_instances:
        individual_path = Path(calc_directory / instance.cif_file.stem / f"{instance.cif_file.stem}_{ABSORBING_ATOM}")
        #print("This is the path to this calculation:", individual_path)

        oxidation_dict = get_oxidation_state_formula(instance.cif_file)
        if isinstance(oxidation_dict, str):
            print("[SKIPPING] oxidation state cannot be determined: ", oxidation_dict)
            print(f"I am breaking the for loop because I am {oxidation_dict} this is for {individual_path}")
            continue

        #print('This is the oxidation dict: ', oxidation_dict)
        #print(f"This is supposed to be a dictionary, {type(oxidation_dict)}")

        wait_for_file(file_path=new_dir/"cluster_array.json")
        list_of_cluster_arrays = get_Nx4_arrays_from_cluster_array_json(oxidation_dict, cluster_array_json_path=f'{individual_path}/cluster_array.json')
        #print("This is the list of cluster arrays: ", list_of_cluster_arrays)

        list_of_quadrupole_matrices = quadrupole_moment(list_of_cluster_arrays)
        #print("This is the list of quadrupole matricies: ", list_of_quadrupole_matrices)

        avg_quad_matrix = average_over_all_quadrupole_moments(list_of_quadrupole_matrices)
        #print(f"This is the average quad matrix {avg_quad_matrix} for path {individual_path}")
        #print(type(avg_quad_matrix))
        if not np.any(avg_quad_matrix):

            print(f"[SKIPPING] completely zero matrix, no need to run. This is the job {individual_path}")
            continue

        eigvalues, eigvecs, D_clean = diagonalize_matrix(avg_quad_matrix.copy())

        #print("These are the:")
        #print("The eigvecs: ", eigvecs)
        eigvecs = eigvecs.T # For writing to file simplicty
        instance.quadropole_tensor = avg_quad_matrix.tolist()
        instance.diagonalized_quadropole_tensor = D_clean.tolist()

        instance.write_metadata_to_json(new_dir)
        instance.update_input_file('target_list', value='cfavg')
        matrix_turned_into_string = format_polarization_block(eigvecs)
        #print("This is what is being turned into a string to be put into the input file ", matrix_turned_into_string)
        instance.update_input_file('polarization', value=matrix_turned_into_string)
        instance.write_corvus_in_file(individual_path)

        json_dict = {
            'Determined Charges': {Element(el).Z: oxi for el, oxi in oxidation_dict.items()},
            'Avg Quadrupole Matrix': instance.quadropole_tensor,
            'Avg Diagonalized Quadrupole matrix': instance.diagonalized_quadropole_tensor
            }            
        

<<<<<<< HEAD
        elements = instance.extract_elements()
        print(f"These are the elements: {elements} from this calculation instance: {instance}")

        if 'Cr' in elements:
            copied_instance = copy.deepcopy(instance)
            copied_instance.input_file['absorbing_atom_type'] = 'Cr' 
            cif_file_path = calc_directory / copied_instance.cif_file
            new_dir = make_dir_with_suffix(cif_file_path.parent / cif_file_path.stem, 'Cr')
            shutil.copy(copied_instance.cif_file, new_dir)
            copied_instance.write_corvus_in_file(new_dir)
            copied_instance.write_metadata_to_json(new_dir)
            write_qsub_script(copied_instance)
            job_id = submit_job_with_directory(copied_instance)
   
=======
        with open(Path(f"{individual_path}/{individual_path.name}.json"), 'w') as f:
            #print("This is me trying to see where this individual loop is writing the file to ", Path(f"{individual_path}/{individual_path.name}.json"))
            json.dump(json_dict, f, indent=4)

        good_calculation_list.append(f"{individual_path}/{individual_path.name}.in")

    print("I SHOULD NOW BE DONE WRITING ALL OF THE JSON FILES.")
    good_input_list_file = qsub.save_input_file_list(good_calculation_list, "corvus_good_file_list.txt")
    script_path = qsub.write_corvus_array_script(good_input_list_file)
    qsub.submit_corvus_job_array(good_input_list_file, script_path)

#    for instance in all_calculation_instances:
        #initialize JSON dict here
        #individual_path = Path(calc_directory / instance.cif_file.stem / f"{instance.cif_file.stem}_{ABSORBING_ATOM}")

#this is how the program is called 'python full_polarization.py [name of target directory of cifs]'
if __name__ == "__main__":

    if len(sys.argv) != 3:
        print("Usage: python Full_Polarization.py <target_directory> <absorbing_atom>")
        sys.exit(1)
    
    main(TARGET_DIRECTORY, ABSORBING_ATOM)
>>>>>>> a4f3b4fc

<|MERGE_RESOLUTION|>--- conflicted
+++ resolved
@@ -70,30 +70,18 @@
                             'cif_input':self.cif_file.name,
                             'absorbing_atom_type': None,
                             'feff.edge':'K',
-<<<<<<< HEAD
-                            'target_list':'cfavg',
-                            'cfavg.target':'xes',
-                            'feff.scf': '5.0 0 30 0.1 0',
-                            'feff.fms': '5.0 0 0 0.0 0.0 40',
-=======
                             'target_list':'cluster_array',
                             'cfavg.target':'xes',
                             'feff.scf': '3.0 0 30 0.1 0',
                             'feff.fms': '3.0 0 0 0.0 0.0 40',
->>>>>>> a4f3b4fc
                             'feff.corehole':'None',
                             'Usehandlers':'Feff',
                             'feff.control':'1 1 1 1 1 1',
                             'feff.egrid':'e_grid -30 5 0.1',
-<<<<<<< HEAD
-                            'multiprocessing.ncpu': '2'}
-
-=======
                             'feff.MPI.CMD' : 'mpirun',
                             'feff.MPI.ARGS' : '-n 1',
                             #'multiprocessing.ncpu': '1'}
         }
->>>>>>> a4f3b4fc
         #Queryable info about the specific calculation instance.
         self.cif_information = None
         self.absorbing_atom = None
@@ -793,11 +781,7 @@
    #initial run for control 1 1 1 1 1 1 
     all_calculation_instances = [] 
 
-<<<<<<< HEAD
-    # reference_cifs = reference_cif(mpapi= 'Vw5EOA3uyseD8Hi81bsRXYA1XIX2lXiY', calc_directory= calc_directory)
-=======
     # reference_cifs = reference_cif(mpapi= MPAPIKEY, calc_directory= calc_directory)
->>>>>>> a4f3b4fc
     # for reference in reference_cifs:
     #     reference_instance = Calculation(reference)
     #     all_calculation_instances.append(reference_instance)
@@ -807,12 +791,7 @@
         calc_instance = Calculation(cif_file)
         shutil.copy(src= cif_file, dst=calc_directory)
         all_calculation_instances.append(calc_instance)
-<<<<<<< HEAD
-        print(all_calculation_instances)
-        Calculation.read_cif_file_custom_API(calc_instance, calc_instance.cif_file)
-=======
         #Calculation.read_cif_file_custom_API(calc_instance, calc_instance.cif_file)
->>>>>>> a4f3b4fc
         
     # print(f"These are all of the calculation instances: {all_calculation_instances}")
     for instance in all_calculation_instances:
@@ -887,22 +866,6 @@
             }            
         
 
-<<<<<<< HEAD
-        elements = instance.extract_elements()
-        print(f"These are the elements: {elements} from this calculation instance: {instance}")
-
-        if 'Cr' in elements:
-            copied_instance = copy.deepcopy(instance)
-            copied_instance.input_file['absorbing_atom_type'] = 'Cr' 
-            cif_file_path = calc_directory / copied_instance.cif_file
-            new_dir = make_dir_with_suffix(cif_file_path.parent / cif_file_path.stem, 'Cr')
-            shutil.copy(copied_instance.cif_file, new_dir)
-            copied_instance.write_corvus_in_file(new_dir)
-            copied_instance.write_metadata_to_json(new_dir)
-            write_qsub_script(copied_instance)
-            job_id = submit_job_with_directory(copied_instance)
-   
-=======
         with open(Path(f"{individual_path}/{individual_path.name}.json"), 'w') as f:
             #print("This is me trying to see where this individual loop is writing the file to ", Path(f"{individual_path}/{individual_path.name}.json"))
             json.dump(json_dict, f, indent=4)
@@ -926,5 +889,4 @@
         sys.exit(1)
     
     main(TARGET_DIRECTORY, ABSORBING_ATOM)
->>>>>>> a4f3b4fc
-
+
